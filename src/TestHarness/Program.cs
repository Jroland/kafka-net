﻿using System;
using System.Threading.Tasks;
using KafkaNet;
using KafkaNet.Common;
using KafkaNet.Model;
using KafkaNet.Protocol;

namespace TestHarness
{
    class Program
    {
        static void Main(string[] args)
        {
            //create an options file that sets up driver preferences
            var options = new KafkaOptions(new Uri("http://CSDKAFKA01:9092"), new Uri("http://CSDKAFKA02:9092"))
            {
                Log = new ConsoleLog()
            };

            //start an out of process thread that runs a consumer that will write all received messages to the console
            Task.Factory.StartNew(() =>
            {
                var consumer = new Consumer(new ConsumerOptions("TestHarness", new BrokerRouter(options)));
                foreach (var data in consumer.Consume())
                {
<<<<<<< HEAD
                    Console.WriteLine("Response: P{0},O{1} : {2}", data.Meta.PartitionId, data.Meta.Offset, data.Value.ToUTF8String());
                }
            });
=======
                    var consumer = new Consumer(new ConsumerOptions("TestHarness", new BrokerRouter(options)) {Log = new ConsoleLog()});
                    foreach (var data in consumer.Consume())
                    {
                        Console.WriteLine("Response: P{0},O{1} : {2}", data.Meta.PartitionId, data.Meta.Offset, data.Value.ToUtf8String());
                    }
                });
>>>>>>> cb88f47a

            //create a producer to send messages with
            var producer = new Producer(new BrokerRouter(options));

            Console.WriteLine("Type a message and press enter...");
            while (true)
            {
                var message = Console.ReadLine();
                if (message == "quit") break;
                if (string.IsNullOrEmpty(message))
                {
                    //special case, send multi messages quickly
                    for (int i = 0; i < 20; i++)
                    {
                        producer.SendMessageAsync("TestHarness", new[] { new Message(i.ToString()) })
                            .ContinueWith(t =>
                            {
                                t.Result.ForEach(x => Console.WriteLine("Complete: {0}, Offset: {1}", x.PartitionId, x.Offset));
                            });
                    }
                }
                else
                {
                    producer.SendMessageAsync("TestHarness", new[] { new Message(message) });
                }
            }

            using (producer)
            {

            }
        }
    }
}<|MERGE_RESOLUTION|>--- conflicted
+++ resolved
@@ -20,21 +20,12 @@
             //start an out of process thread that runs a consumer that will write all received messages to the console
             Task.Factory.StartNew(() =>
             {
-                var consumer = new Consumer(new ConsumerOptions("TestHarness", new BrokerRouter(options)));
+                    var consumer = new Consumer(new ConsumerOptions("TestHarness", new BrokerRouter(options)) {Log = new ConsoleLog()});
                 foreach (var data in consumer.Consume())
                 {
-<<<<<<< HEAD
-                    Console.WriteLine("Response: P{0},O{1} : {2}", data.Meta.PartitionId, data.Meta.Offset, data.Value.ToUTF8String());
+                        Console.WriteLine("Response: P{0},O{1} : {2}", data.Meta.PartitionId, data.Meta.Offset, data.Value.ToUtf8String());
                 }
             });
-=======
-                    var consumer = new Consumer(new ConsumerOptions("TestHarness", new BrokerRouter(options)) {Log = new ConsoleLog()});
-                    foreach (var data in consumer.Consume())
-                    {
-                        Console.WriteLine("Response: P{0},O{1} : {2}", data.Meta.PartitionId, data.Meta.Offset, data.Value.ToUtf8String());
-                    }
-                });
->>>>>>> cb88f47a
 
             //create a producer to send messages with
             var producer = new Producer(new BrokerRouter(options));
