--- conflicted
+++ resolved
@@ -26,7 +26,7 @@
         private readonly CancellationTokenSource _disposeToken = new CancellationTokenSource();
         private readonly IKafkaLog _log;
         private readonly KafkaEndpoint _endpoint;
-        private readonly int? _maximumReconnectionTimeoutMs;
+        private readonly int _maximumReconnectionTimeoutMs;
 
 		private readonly AsyncLock _clientLock = new AsyncLock();
 		private readonly AsyncLock _writeLock = new AsyncLock();
@@ -41,11 +41,11 @@
         /// <param name="log">Logging facility for verbose messaging of actions.</param>
         /// <param name="endpoint">The IP endpoint to connect to.</param>
         /// <param name="maximumReconnectionTimeoutMs">Maxmimum reconnection timeout</param>
-        public KafkaTcpSocket(IKafkaLog log, KafkaEndpoint endpoint, int? maximumReconnectionTimeoutMs = 0)
+        public KafkaTcpSocket(IKafkaLog log, KafkaEndpoint endpoint, int? maximumReconnectionTimeoutMs = null)
         {
             _log = log;
             _endpoint = endpoint;
-            _maximumReconnectionTimeoutMs = maximumReconnectionTimeoutMs;
+            _maximumReconnectionTimeoutMs = maximumReconnectionTimeoutMs ?? MaxReconnectionTimeout;
         }
 
         #region Interface Implementation...
@@ -198,14 +198,7 @@
                 catch
                 {
                     reconnectionDelay = reconnectionDelay * DefaultReconnectionTimeoutMultiplier;
-<<<<<<< HEAD
-					reconnectionDelay = Math.Min(reconnectionDelay, MaxReconnectionTimeout);
-=======
-                    if (_maximumReconnectionTimeoutMs.HasValue && reconnectionDelay >= _maximumReconnectionTimeoutMs)
-                    {
-                        reconnectionDelay = _maximumReconnectionTimeoutMs.Value;
-                    }
->>>>>>> 832913d8
+                    reconnectionDelay = Math.Min(reconnectionDelay, _maximumReconnectionTimeoutMs);
 
                     _log.WarnFormat("Failed re-connection to:{0}.  Will retry in:{1}", _endpoint, reconnectionDelay);
                 }
